--- conflicted
+++ resolved
@@ -16,9 +16,6 @@
   ))
 }
 
-<<<<<<< HEAD
-
-=======
 #' Get the spark dependencies for extension packages
 #'
 #' Call the \code{spark_dependencies} function of the specified
@@ -59,7 +56,6 @@
 
 #' @name spark_dependencies
 #' @export
->>>>>>> 145461a8
 spark_dependencies_from_extensions <- function(extensions) {
 
   jars <- character()
